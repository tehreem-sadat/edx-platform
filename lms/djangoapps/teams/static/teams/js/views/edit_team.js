;(function (define) {
    'use strict';

    define(['backbone',
            'underscore',
            'gettext',
            'js/views/fields',
            'teams/js/models/team',
            'text!teams/templates/edit-team.underscore'],
        function (Backbone, _, gettext, FieldViews, TeamModel, editTeamTemplate) {
            return Backbone.View.extend({

                maxTeamNameLength: 255,
                maxTeamDescriptionLength: 300,

                events: {
                    'click .action-primary': 'createOrUpdateTeam',
                    'submit form': 'createOrUpdateTeam',
                    'click .action-cancel': 'cancelAndGoBack'
                },

                initialize: function(options) {
                    this.teamEvents = options.teamEvents;
                    this.context = options.context;
                    this.topic = options.topic;
                    this.collection = options.collection;
<<<<<<< HEAD
                    this.teamsUrl = options.teamParams.teamsUrl;
                    this.languages = options.teamParams.languages;
                    this.countries = options.teamParams.countries;
                    this.teamsDetailUrl = options.teamParams.teamsDetailUrl;
                    this.action = options.action;

                    _.bindAll(this, 'cancelAndGoBack', 'createOrUpdateTeam');

                    if (this.action === 'create') {
                        this.teamModel = new TeamModel({});
                        this.teamModel.url = this.teamsUrl;
                        this.primaryButtonTitle = 'Create';
                    } else if(this.action === 'edit' ) {
                        this.teamModel = options.model;
                        this.teamModel.url = this.teamsDetailUrl.replace('team_id', options.model.get('id')) + '?expand=user';
                        this.primaryButtonTitle = 'Update';
=======
                    this.action = options.action;

                    if (this.action === 'create') {
                        this.teamModel = new TeamModel({});
                        this.teamModel.url = this.context.teamsUrl;
                        this.primaryButtonTitle = gettext("Create");
                    } else if(this.action === 'edit' ) {
                        this.teamModel = options.model;
                        this.teamModel.url = this.context.teamsDetailUrl.replace('team_id', options.model.get('id')) +
                            '?expand=user';
                        this.primaryButtonTitle = gettext("Update");
>>>>>>> bf999634
                    }

                    this.teamNameField = new FieldViews.TextFieldView({
                        model: this.teamModel,
                        title: gettext('Team Name (Required) *'),
                        valueAttribute: 'name',
                        helpMessage: gettext('A name that identifies your team (maximum 255 characters).')
                    });

                    this.teamDescriptionField = new FieldViews.TextareaFieldView({
                        model: this.teamModel,
                        title: gettext('Team Description (Required) *'),
                        valueAttribute: 'description',
                        editable: 'always',
                        showMessages: false,
                        helpMessage: gettext('A short description of the team to help other learners understand the goals or direction of the team (maximum 300 characters).')
                    });

                    this.teamLanguageField = new FieldViews.DropdownFieldView({
                        model: this.teamModel,
                        title: gettext('Language'),
                        valueAttribute: 'language',
                        required: false,
                        showMessages: false,
                        titleIconName: 'fa-comment-o',
                        options: this.context.languages,
                        helpMessage: gettext('The language that team members primarily use to communicate with each other.')
                    });

                    this.teamCountryField = new FieldViews.DropdownFieldView({
                        model: this.teamModel,
                        title: gettext('Country'),
                        valueAttribute: 'country',
                        required: false,
                        showMessages: false,
                        titleIconName: 'fa-globe',
                        options: this.context.countries,
                        helpMessage: gettext('The country that team members primarily identify with.')
                    });
                },

                render: function() {
                    this.$el.html(_.template(editTeamTemplate) ({
                        primaryButtonTitle: this.primaryButtonTitle,
                        action: this.action,
                        totalMembers: _.isUndefined(this.teamModel) ? 0 : this.teamModel.get('membership').length
                    }));
                    this.set(this.teamNameField, '.team-required-fields');
                    this.set(this.teamDescriptionField, '.team-required-fields');
                    this.set(this.teamLanguageField, '.team-optional-fields');
                    this.set(this.teamCountryField, '.team-optional-fields');
                    return this;
                },

                set: function(view, selector) {
                    var viewEl = view.$el;
                    if (this.$(selector).has(viewEl).length) {
                        view.render().setElement(viewEl);
                    } else {
                        this.$(selector).append(view.render().$el);
                    }
                },

                createOrUpdateTeam: function (event) {
                    event.preventDefault();
                    var view = this,
                        teamLanguage = this.teamLanguageField.fieldValue(),
                        teamCountry = this.teamCountryField.fieldValue(),
                        data = {
                            name: this.teamNameField.fieldValue(),
                            description: this.teamDescriptionField.fieldValue(),
                            language: _.isNull(teamLanguage) ? '' : teamLanguage,
                            country: _.isNull(teamCountry) ? '' : teamCountry
                        },
                        saveOptions = {
                            wait: true
                        };

                    if (this.action === 'create') {
<<<<<<< HEAD
                        data.course_id = this.courseID;
                        data.topic_id = this.topicID;
=======
                        data.course_id = this.context.courseID;
                        data.topic_id = this.topic.id;
>>>>>>> bf999634
                    } else if (this.action === 'edit' ) {
                        saveOptions.patch = true;
                        saveOptions.contentType = 'application/merge-patch+json';
                    }

                    var validationResult = this.validateTeamData(data);
                    if (validationResult.status === false) {
                        this.showMessage(validationResult.message, validationResult.srMessage);
                        return;
                    }

                    this.teamModel.save(data, saveOptions)
                        .done(function(result) {
                            view.teamEvents.trigger('teams:update', {
                                action: view.action,
                                team: result
                            });
                            Backbone.history.navigate(
                                'teams/' + view.topic.id + '/' + view.teamModel.id,
                                {trigger: true}
                            );
                        })
                        .fail(function(data) {
                            var response = JSON.parse(data.responseText);
                            var message = gettext("An error occurred. Please try again.");
                            if ('user_message' in response){
                                message = response.user_message;
                            }
                            view.showMessage(message, message);
                        });
                },

                validateTeamData: function (data) {
                    var status = true,
                        message = gettext('Check the highlighted fields below and try again.');
                    var srMessages = [];

                    this.teamNameField.unhighlightField();
                    this.teamDescriptionField.unhighlightField();

                    if (_.isEmpty(data.name.trim()) ) {
                        status = false;
                        this.teamNameField.highlightFieldOnError();
                        srMessages.push(
                            gettext('Enter team name.')
                        );
                    } else if (data.name.length > this.maxTeamNameLength) {
                        status = false;
                        this.teamNameField.highlightFieldOnError();
                        srMessages.push(
                            gettext('Team name cannot have more than 255 characters.')
                        );
                    }

                    if (_.isEmpty(data.description.trim()) ) {
                        status = false;
                        this.teamDescriptionField.highlightFieldOnError();
                        srMessages.push(
                            gettext('Enter team description.')
                        );
                    } else if (data.description.length > this.maxTeamDescriptionLength) {
                        status = false;
                        this.teamDescriptionField.highlightFieldOnError();
                        srMessages.push(
                            gettext('Team description cannot have more than 300 characters.')
                        );
                    }

                    return {
                        status: status,
                        message: message,
                        srMessage: srMessages.join(' ')
                    };
                },

                showMessage: function (message, screenReaderMessage) {
                    this.$('.wrapper-msg').removeClass('is-hidden');
                    this.$('.msg-content .copy p').text(message);
                    this.$('.wrapper-msg').focus();

                    if (screenReaderMessage) {
                        this.$('.screen-reader-message').text(screenReaderMessage);
                    }
                },

                cancelAndGoBack: function (event) {
                    event.preventDefault();
                    var url;
                    if (this.action === 'create') {
<<<<<<< HEAD
                        url = 'topics/' + this.topicID;
                    } else if (this.action === 'edit' ) {
                        url = 'teams/' + this.topicID + '/' + this.teamModel.get('id');
=======
                        url = 'topics/' + this.topic.id;
                    } else if (this.action === 'edit' ) {
                        url = 'teams/' + this.topic.id + '/' + this.teamModel.get('id');
>>>>>>> bf999634
                    }
                    Backbone.history.navigate(url, {trigger: true});
                }
            });
        });
}).call(this, define || RequireJS.define);<|MERGE_RESOLUTION|>--- conflicted
+++ resolved
@@ -24,24 +24,6 @@
                     this.context = options.context;
                     this.topic = options.topic;
                     this.collection = options.collection;
-<<<<<<< HEAD
-                    this.teamsUrl = options.teamParams.teamsUrl;
-                    this.languages = options.teamParams.languages;
-                    this.countries = options.teamParams.countries;
-                    this.teamsDetailUrl = options.teamParams.teamsDetailUrl;
-                    this.action = options.action;
-
-                    _.bindAll(this, 'cancelAndGoBack', 'createOrUpdateTeam');
-
-                    if (this.action === 'create') {
-                        this.teamModel = new TeamModel({});
-                        this.teamModel.url = this.teamsUrl;
-                        this.primaryButtonTitle = 'Create';
-                    } else if(this.action === 'edit' ) {
-                        this.teamModel = options.model;
-                        this.teamModel.url = this.teamsDetailUrl.replace('team_id', options.model.get('id')) + '?expand=user';
-                        this.primaryButtonTitle = 'Update';
-=======
                     this.action = options.action;
 
                     if (this.action === 'create') {
@@ -53,7 +35,6 @@
                         this.teamModel.url = this.context.teamsDetailUrl.replace('team_id', options.model.get('id')) +
                             '?expand=user';
                         this.primaryButtonTitle = gettext("Update");
->>>>>>> bf999634
                     }
 
                     this.teamNameField = new FieldViews.TextFieldView({
@@ -133,13 +114,8 @@
                         };
 
                     if (this.action === 'create') {
-<<<<<<< HEAD
-                        data.course_id = this.courseID;
-                        data.topic_id = this.topicID;
-=======
                         data.course_id = this.context.courseID;
                         data.topic_id = this.topic.id;
->>>>>>> bf999634
                     } else if (this.action === 'edit' ) {
                         saveOptions.patch = true;
                         saveOptions.contentType = 'application/merge-patch+json';
@@ -229,15 +205,9 @@
                     event.preventDefault();
                     var url;
                     if (this.action === 'create') {
-<<<<<<< HEAD
-                        url = 'topics/' + this.topicID;
-                    } else if (this.action === 'edit' ) {
-                        url = 'teams/' + this.topicID + '/' + this.teamModel.get('id');
-=======
                         url = 'topics/' + this.topic.id;
                     } else if (this.action === 'edit' ) {
                         url = 'teams/' + this.topic.id + '/' + this.teamModel.get('id');
->>>>>>> bf999634
                     }
                     Backbone.history.navigate(url, {trigger: true});
                 }
