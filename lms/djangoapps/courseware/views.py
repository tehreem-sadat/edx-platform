--- conflicted
+++ resolved
@@ -31,7 +31,6 @@
 from xmodule.modulestore.django import modulestore
 from xmodule.modulestore.exceptions import InvalidLocationError, ItemNotFoundError, NoPathToItem
 from xmodule.modulestore.search import path_to_location
-#from xmodule.fixed_time_module import FixedTimeModule
 
 import comment_client
 
@@ -154,7 +153,6 @@
                 instance_module.state = seq_module.get_instance_state()
                 instance_module.save()
 
-<<<<<<< HEAD
 def check_for_active_timelimit_module(request, course_id, course):
     '''
     Looks for a timing module for the given user and course that is currently active.
@@ -228,8 +226,6 @@
         if 'suppress_toplevel_navigation' in timelimit_descriptor.metadata:
             context['suppress_toplevel_navigation'] = timelimit_descriptor.metadata['suppress_toplevel_navigation']
     return context
-=======
->>>>>>> 7f706373
 
 @login_required
 @ensure_csrf_cookie
