--- conflicted
+++ resolved
@@ -26,17 +26,10 @@
 
     # purely to handle free formed updates not done via editor. Actually kills them, but at least doesn't break.
     try:
-<<<<<<< HEAD
         course_html_parsed = etree.fromstring(course_updates.data)
     except etree.XMLSyntaxError:
         course_html_parsed = etree.fromstring("<ol></ol>")
-        
-=======
-        course_html_parsed = html.fromstring(course_updates.definition['data'])
-    except:
-        course_html_parsed = html.fromstring("<ol></ol>")
 
->>>>>>> a6b35853
     # Confirm that root is <ol>, iterate over <li>, pull out <h2> subs and then rest of val
     course_upd_collection = []
     if course_html_parsed.tag == 'ol':
@@ -67,23 +60,13 @@
     try:
         course_updates = modulestore('direct').get_item(location)
     except ItemNotFoundError:
-<<<<<<< HEAD
         return HttpResponseBadRequest()
-    
+
     # purely to handle free formed updates not done via editor. Actually kills them, but at least doesn't break.
     try:
         course_html_parsed = etree.fromstring(course_updates.data)
     except etree.XMLSyntaxError:
         course_html_parsed = etree.fromstring("<ol></ol>")
-=======
-        return HttpResponseBadRequest
-
-    # purely to handle free formed updates not done via editor. Actually kills them, but at least doesn't break.
-    try:
-        course_html_parsed = html.fromstring(course_updates.definition['data'])
-    except:
-        course_html_parsed = html.fromstring("<ol></ol>")
->>>>>>> a6b35853
 
     # No try/catch b/c failure generates an error back to client
     new_html_parsed = html.fromstring('<li><h2>' + update['date'] + '</h2>' + update['content'] + '</li>')
@@ -102,22 +85,12 @@
             passed_id = course_updates.location.url() + "/" + str(idx)
 
         # update db record
-<<<<<<< HEAD
         course_updates.data = etree.tostring(course_html_parsed)
         modulestore('direct').update_item(location, course_updates.data)
-        
+
         return {"id" : passed_id,
                 "date" : update['date'],
                 "content" :update['content']}
-=======
-        course_updates.definition['data'] = html.tostring(course_html_parsed)
-        modulestore('direct').update_item(location, course_updates.definition['data'])
-
-        return {"id": passed_id,
-                "date": update['date'],
-                "content": update['content']}
-
->>>>>>> a6b35853
 
 def delete_course_update(location, update, passed_id):
     """
@@ -125,37 +98,20 @@
     Returns the resulting course_updates b/c their ids change.
     """
     if not passed_id:
-<<<<<<< HEAD
         return HttpResponseBadRequest()
-        
+
     try:
         course_updates = modulestore('direct').get_item(location)
     except ItemNotFoundError:
         return HttpResponseBadRequest()
-    
+
     # TODO use delete_blank_text parser throughout and cache as a static var in a class
     # purely to handle free formed updates not done via editor. Actually kills them, but at least doesn't break.
     try:
         course_html_parsed = etree.fromstring(course_updates.data)
     except etree.XMLSyntaxError:
         course_html_parsed = etree.fromstring("<ol></ol>")
-        
-=======
-        return HttpResponseBadRequest
 
-    try:
-        course_updates = modulestore('direct').get_item(location)
-    except ItemNotFoundError:
-        return HttpResponseBadRequest
-
-    # TODO use delete_blank_text parser throughout and cache as a static var in a class
-    # purely to handle free formed updates not done via editor. Actually kills them, but at least doesn't break.
-    try:
-        course_html_parsed = html.fromstring(course_updates.definition['data'])
-    except:
-        course_html_parsed = html.fromstring("<ol></ol>")
-
->>>>>>> a6b35853
     if course_html_parsed.tag == 'ol':
         # ??? Should this use the id in the json or in the url or does it matter?
         idx = get_idx(passed_id)
@@ -165,17 +121,10 @@
             course_html_parsed.remove(element_to_delete)
 
         # update db record
-<<<<<<< HEAD
         course_updates.data = etree.tostring(course_html_parsed)
         store = modulestore('direct')
         store.update_item(location, course_updates.data)
-          
-=======
-        course_updates.definition['data'] = html.tostring(course_html_parsed)
-        store = modulestore('direct')
-        store.update_item(location, course_updates.definition['data'])
 
->>>>>>> a6b35853
     return get_course_updates(location)
 
 
